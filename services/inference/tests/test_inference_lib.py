# Copyright contributors to the TSFM project
#

import copy
<<<<<<< HEAD
import os
=======
import json
import os
import tempfile
>>>>>>> 48346a69
from datetime import timedelta
from pathlib import Path

import numpy as np
import pandas as pd
import pytest
import yaml
from fastapi import HTTPException
from pytest import FixtureRequest
from tsfminference import TSFM_CONFIG_FILE, TSFM_MODEL_DIR
from tsfminference.inference import InferenceRuntime
from tsfminference.inference_payloads import (
    ForecastingInferenceInput,
    ForecastingMetadataInput,
    ForecastingParameters,
    PredictOutput,
)
from tsfminference.service_handler import ForecastingServiceHandler


# SERIES_LENGTH = 512
FORECAST_LENGTH = 96


MODEL_IDS = [
    os.path.basename(dirpath)
    for dirpath, _, _ in os.walk("./mytest-tsfm")
    if ".git" not in dirpath and "./mytest-tsfm" != dirpath and "finetuned" not in dirpath and "figures" not in dirpath
]


def min_context_length(model_id):
    model_path: Path = TSFM_MODEL_DIR / model_id
    assert model_path.exists(), f"{model_path} does not exist!"
    handler, e = ForecastingServiceHandler.load(model_id=model_id, model_path=model_path)
    return max(handler.handler_config.minimum_context_length, 2)


@pytest.fixture(scope="module")
def ts_data_base(request: type[FixtureRequest]) -> pd.DataFrame:
    # Generate a date range
    length = min_context_length(request.param)
    date_range = pd.date_range(start="2023-10-01", periods=length, freq="H")

    # Create a DataFrame
    df = pd.DataFrame(
        {
            "date": date_range,
            "ID": "1",
            "VAL": np.random.rand(length),
        }
    )

    return df, request.param


if TSFM_CONFIG_FILE:
    with open(TSFM_CONFIG_FILE, "r") as file:
        config = yaml.safe_load(file)
else:
    config = {}


@pytest.fixture(scope="module")
def forecasting_input_base(request: type[FixtureRequest]) -> ForecastingInferenceInput:
    # df: pd.DataFrame = ts_data_base
    schema: ForecastingMetadataInput = ForecastingMetadataInput(
        timestamp_column="date", id_columns=["ID"], target_columns=["VAL"]
    )
    parameters: ForecastingParameters = ForecastingParameters(prediction_length=FORECAST_LENGTH)
    input: ForecastingInferenceInput = ForecastingInferenceInput(
        model_id=request.param,
        schema=schema,
        parameters=parameters,
        data={
            "date": [
                "2024-10-18T01:00:21+00:00",
            ],
            "ID1": [
                "I1",
            ],
            "VAL": [
                10.0,
            ],
        },  # this should get replaced in each test case anyway,
    )
    return input


def _basic_result_checks(results: PredictOutput, df: pd.DataFrame):
    # expected length
    assert len(results) == FORECAST_LENGTH
    # expected start time
    assert results["date"].iloc[0] - df["date"].iloc[-1] == timedelta(hours=1)
    # expected end time
    assert results["date"].iloc[-1] - df["date"].iloc[-1] == timedelta(hours=FORECAST_LENGTH)


@pytest.mark.parametrize("forecasting_input_base", MODEL_IDS, indirect=True)
@pytest.mark.parametrize("ts_data_base", MODEL_IDS, indirect=True)
def test_forecast_with_good_data(ts_data_base: pd.DataFrame, forecasting_input_base: ForecastingInferenceInput):
    input = forecasting_input_base
<<<<<<< HEAD
    data, model_id = ts_data_base
    # since we're sometimes generating non-sensible combinations
    # skip those
    if input.model_id != model_id:
        return
    df = copy.deepcopy(data)
=======
    model_id = input.model_id
    df = copy.deepcopy(ts_data_base)
>>>>>>> 48346a69
    input.data = df.to_dict(orient="list")

    # useful for generating sample payload files
    if int(os.environ.get("TSFM_TESTS_DO_VERBOSE_DUMPS", "0")) == 1:
        with open(f"{tempfile.gettempdir()}/{model_id}.payload.json", "w") as out:
            foo = copy.deepcopy(df)
            foo["date"] = foo["date"].apply(lambda x: x.isoformat())
            json.dump(foo.to_dict(orient="list"), out)

    runtime: InferenceRuntime = InferenceRuntime(config=config)
    po: PredictOutput = runtime.forecast(input=input)
    results = pd.DataFrame.from_dict(po.results[0])
    _basic_result_checks(results, df)


@pytest.mark.parametrize("forecasting_input_base", MODEL_IDS, indirect=True)
@pytest.mark.parametrize("ts_data_base", MODEL_IDS, indirect=True)
def test_forecast_with_schema_missing_target_columns(
    ts_data_base: pd.DataFrame, forecasting_input_base: ForecastingInferenceInput
):
    input = forecasting_input_base
    input.schema.target_columns = []
    data, model_id = ts_data_base
    # since we're sometimes generating non-sensible combinations
    # skip those
    if input.model_id != model_id:
        return

    df = copy.deepcopy(data)
    input.data = df.to_dict(orient="list")
    runtime: InferenceRuntime = InferenceRuntime(config=config)
    po: PredictOutput = runtime.forecast(input=input)
    results = pd.DataFrame.from_dict(po.results[0])
    _basic_result_checks(results, df)


@pytest.mark.parametrize("forecasting_input_base", MODEL_IDS, indirect=True)
@pytest.mark.parametrize("ts_data_base", MODEL_IDS, indirect=True)
def test_forecast_with_integer_timestamps(
    ts_data_base: pd.DataFrame, forecasting_input_base: ForecastingInferenceInput
):
    input: ForecastingInferenceInput = copy.deepcopy(forecasting_input_base)
    data, model_id = ts_data_base
    # since we're sometimes generating non-sensible combinations
    # skip those
    if input.model_id != model_id:
        return
    df = copy.deepcopy(data)
    series_length = len(df)

    timestamp_column = input.schema.timestamp_column
    df[timestamp_column] = df[timestamp_column].astype(int)
    df[timestamp_column] = range(1, series_length + 1)
    input.data = df.to_dict(orient="list")
    runtime: InferenceRuntime = InferenceRuntime(config=config)
    po: PredictOutput = runtime.forecast(input=input)
    results = pd.DataFrame.from_dict(po.results[0])
    assert results[timestamp_column].iloc[0] == series_length + 1
    assert results[timestamp_column].iloc[-1] - df[timestamp_column].iloc[-1] == FORECAST_LENGTH
    assert results.dtypes[timestamp_column] == df.dtypes[timestamp_column]


@pytest.mark.parametrize("forecasting_input_base", MODEL_IDS, indirect=True)
@pytest.mark.parametrize("ts_data_base", MODEL_IDS, indirect=True)
def test_forecast_with_bogus_timestamps(ts_data_base: pd.DataFrame, forecasting_input_base: ForecastingInferenceInput):
    input: ForecastingInferenceInput = copy.deepcopy(forecasting_input_base)
    data, model_id = ts_data_base
    # since we're sometimes generating non-sensible combinations
    # skip those
    if input.model_id != model_id:
        return
    df = copy.deepcopy(data)
    series_length = len(df)
    timestamp_column = input.schema.timestamp_column
    df[timestamp_column] = df[timestamp_column].astype(str)
    df[timestamp_column] = [str(x) for x in range(1, series_length + 1)]
    input.data = df.to_dict(orient="list")
    runtime: InferenceRuntime = InferenceRuntime(config=config)
    with pytest.raises(ValueError) as _:
        runtime.forecast(input=input)


@pytest.mark.parametrize("forecasting_input_base", MODEL_IDS, indirect=True)
@pytest.mark.parametrize("ts_data_base", MODEL_IDS, indirect=True)
def test_forecast_with_bogus_values(ts_data_base: pd.DataFrame, forecasting_input_base: ForecastingInferenceInput):
    input: ForecastingInferenceInput = copy.deepcopy(forecasting_input_base)
    data, model_id = ts_data_base
    # since we're sometimes generating non-sensible combinations
    # skip those
    if input.model_id != model_id:
        return
    df = copy.deepcopy(data)
    series_length = len(df)
    df["VAL"] = df["VAL"].astype(str)
    df["VAL"] = [str(x) for x in range(1, series_length + 1)]
    input.data = df.to_dict(orient="list")
    runtime: InferenceRuntime = InferenceRuntime(config=config)
    with pytest.raises(HTTPException) as _:
        runtime.forecast(input=input)


@pytest.mark.parametrize("forecasting_input_base", MODEL_IDS, indirect=True)
@pytest.mark.parametrize("ts_data_base", MODEL_IDS, indirect=True)
def test_forecast_with_bogus_model_id(ts_data_base: pd.DataFrame, forecasting_input_base: ForecastingInferenceInput):
    input: ForecastingInferenceInput = copy.deepcopy(forecasting_input_base)
    data, model_id = ts_data_base
    # since we're sometimes generating non-sensible combinations
    # skip those
    if input.model_id != model_id:
        return
    df = copy.deepcopy(data)
    input.data = df.to_dict(orient="list")
    input.model_id = "hoo-hah"

    runtime: InferenceRuntime = InferenceRuntime(config=config)
    with pytest.raises(HTTPException) as _:
        runtime.forecast(input=input)


@pytest.mark.parametrize("forecasting_input_base", MODEL_IDS, indirect=True)
@pytest.mark.parametrize("ts_data_base", MODEL_IDS, indirect=True)
def test_forecast_with_insufficient_context_length(
    ts_data_base: pd.DataFrame, forecasting_input_base: ForecastingInferenceInput
):
    input: ForecastingInferenceInput = copy.deepcopy(forecasting_input_base)
    data, model_id = ts_data_base
    # since we're sometimes generating non-sensible combinations
    # skip those
    if input.model_id != model_id:
        return
    df = copy.deepcopy(data)
    df = df.iloc[0:10]  # should be well below the min context lengths for our models

    input.data = df.to_dict(orient="list")

    runtime: InferenceRuntime = InferenceRuntime(config=config)
    with pytest.raises(HTTPException) as _:
        runtime.forecast(input=input)


@pytest.mark.skip
@pytest.mark.parametrize("forecasting_input_base", MODEL_IDS, indirect=True)
@pytest.mark.parametrize("ts_data_base", MODEL_IDS, indirect=True)
def test_forecast_with_nan_data(ts_data_base: pd.DataFrame, forecasting_input_base: ForecastingInferenceInput):
    input: ForecastingInferenceInput = copy.deepcopy(forecasting_input_base)
    data, model_id = ts_data_base
    # since we're sometimes generating non-sensible combinations
    # skip those
    if input.model_id != model_id:
        return
    df = copy.deepcopy(data)
    df.iloc[0, df.columns.get_loc("VAL")] = np.nan

    input.data = df.to_dict(orient="list")

    runtime: InferenceRuntime = InferenceRuntime(config=config)
    # with pytest.raises(HTTPException) as _:
    runtime.forecast(input=input)


# @pytest.mark.skip
@pytest.mark.parametrize("forecasting_input_base", MODEL_IDS, indirect=True)
@pytest.mark.parametrize("ts_data_base", MODEL_IDS, indirect=True)
def test_forecast_with_missing_row(ts_data_base: pd.DataFrame, forecasting_input_base: ForecastingInferenceInput):
    input: ForecastingInferenceInput = copy.deepcopy(forecasting_input_base)
    data, model_id = ts_data_base
    # since we're sometimes generating non-sensible combinations
    # skip those
    if input.model_id != model_id:
        return
    df = copy.deepcopy(data)
    df.drop(index=1, inplace=True)
    input.data = df.to_dict(orient="list")

    runtime: InferenceRuntime = InferenceRuntime(config=config)
    with pytest.raises(HTTPException) as _:
        runtime.forecast(input=input)<|MERGE_RESOLUTION|>--- conflicted
+++ resolved
@@ -2,13 +2,9 @@
 #
 
 import copy
-<<<<<<< HEAD
-import os
-=======
 import json
 import os
 import tempfile
->>>>>>> 48346a69
 from datetime import timedelta
 from pathlib import Path
 
@@ -36,14 +32,19 @@
 MODEL_IDS = [
     os.path.basename(dirpath)
     for dirpath, _, _ in os.walk("./mytest-tsfm")
-    if ".git" not in dirpath and "./mytest-tsfm" != dirpath and "finetuned" not in dirpath and "figures" not in dirpath
+    if ".git" not in dirpath
+    and "./mytest-tsfm" != dirpath
+    and "finetuned" not in dirpath
+    and "figures" not in dirpath
 ]
 
 
 def min_context_length(model_id):
     model_path: Path = TSFM_MODEL_DIR / model_id
     assert model_path.exists(), f"{model_path} does not exist!"
-    handler, e = ForecastingServiceHandler.load(model_id=model_id, model_path=model_path)
+    handler, e = ForecastingServiceHandler.load(
+        model_id=model_id, model_path=model_path
+    )
     return max(handler.handler_config.minimum_context_length, 2)
 
 
@@ -78,7 +79,9 @@
     schema: ForecastingMetadataInput = ForecastingMetadataInput(
         timestamp_column="date", id_columns=["ID"], target_columns=["VAL"]
     )
-    parameters: ForecastingParameters = ForecastingParameters(prediction_length=FORECAST_LENGTH)
+    parameters: ForecastingParameters = ForecastingParameters(
+        prediction_length=FORECAST_LENGTH
+    )
     input: ForecastingInferenceInput = ForecastingInferenceInput(
         model_id=request.param,
         schema=schema,
@@ -104,24 +107,23 @@
     # expected start time
     assert results["date"].iloc[0] - df["date"].iloc[-1] == timedelta(hours=1)
     # expected end time
-    assert results["date"].iloc[-1] - df["date"].iloc[-1] == timedelta(hours=FORECAST_LENGTH)
-
-
-@pytest.mark.parametrize("forecasting_input_base", MODEL_IDS, indirect=True)
-@pytest.mark.parametrize("ts_data_base", MODEL_IDS, indirect=True)
-def test_forecast_with_good_data(ts_data_base: pd.DataFrame, forecasting_input_base: ForecastingInferenceInput):
+    assert results["date"].iloc[-1] - df["date"].iloc[-1] == timedelta(
+        hours=FORECAST_LENGTH
+    )
+
+
+@pytest.mark.parametrize("forecasting_input_base", MODEL_IDS, indirect=True)
+@pytest.mark.parametrize("ts_data_base", MODEL_IDS, indirect=True)
+def test_forecast_with_good_data(
+    ts_data_base: pd.DataFrame, forecasting_input_base: ForecastingInferenceInput
+):
     input = forecasting_input_base
-<<<<<<< HEAD
-    data, model_id = ts_data_base
-    # since we're sometimes generating non-sensible combinations
-    # skip those
-    if input.model_id != model_id:
-        return
-    df = copy.deepcopy(data)
-=======
-    model_id = input.model_id
-    df = copy.deepcopy(ts_data_base)
->>>>>>> 48346a69
+    data, model_id = ts_data_base
+    # since we're sometimes generating non-sensible combinations
+    # skip those
+    if input.model_id != model_id:
+        return
+    df = copy.deepcopy(data)
     input.data = df.to_dict(orient="list")
 
     # useful for generating sample payload files
@@ -180,13 +182,18 @@
     po: PredictOutput = runtime.forecast(input=input)
     results = pd.DataFrame.from_dict(po.results[0])
     assert results[timestamp_column].iloc[0] == series_length + 1
-    assert results[timestamp_column].iloc[-1] - df[timestamp_column].iloc[-1] == FORECAST_LENGTH
+    assert (
+        results[timestamp_column].iloc[-1] - df[timestamp_column].iloc[-1]
+        == FORECAST_LENGTH
+    )
     assert results.dtypes[timestamp_column] == df.dtypes[timestamp_column]
 
 
 @pytest.mark.parametrize("forecasting_input_base", MODEL_IDS, indirect=True)
 @pytest.mark.parametrize("ts_data_base", MODEL_IDS, indirect=True)
-def test_forecast_with_bogus_timestamps(ts_data_base: pd.DataFrame, forecasting_input_base: ForecastingInferenceInput):
+def test_forecast_with_bogus_timestamps(
+    ts_data_base: pd.DataFrame, forecasting_input_base: ForecastingInferenceInput
+):
     input: ForecastingInferenceInput = copy.deepcopy(forecasting_input_base)
     data, model_id = ts_data_base
     # since we're sometimes generating non-sensible combinations
@@ -206,7 +213,9 @@
 
 @pytest.mark.parametrize("forecasting_input_base", MODEL_IDS, indirect=True)
 @pytest.mark.parametrize("ts_data_base", MODEL_IDS, indirect=True)
-def test_forecast_with_bogus_values(ts_data_base: pd.DataFrame, forecasting_input_base: ForecastingInferenceInput):
+def test_forecast_with_bogus_values(
+    ts_data_base: pd.DataFrame, forecasting_input_base: ForecastingInferenceInput
+):
     input: ForecastingInferenceInput = copy.deepcopy(forecasting_input_base)
     data, model_id = ts_data_base
     # since we're sometimes generating non-sensible combinations
@@ -225,7 +234,9 @@
 
 @pytest.mark.parametrize("forecasting_input_base", MODEL_IDS, indirect=True)
 @pytest.mark.parametrize("ts_data_base", MODEL_IDS, indirect=True)
-def test_forecast_with_bogus_model_id(ts_data_base: pd.DataFrame, forecasting_input_base: ForecastingInferenceInput):
+def test_forecast_with_bogus_model_id(
+    ts_data_base: pd.DataFrame, forecasting_input_base: ForecastingInferenceInput
+):
     input: ForecastingInferenceInput = copy.deepcopy(forecasting_input_base)
     data, model_id = ts_data_base
     # since we're sometimes generating non-sensible combinations
@@ -265,7 +276,9 @@
 @pytest.mark.skip
 @pytest.mark.parametrize("forecasting_input_base", MODEL_IDS, indirect=True)
 @pytest.mark.parametrize("ts_data_base", MODEL_IDS, indirect=True)
-def test_forecast_with_nan_data(ts_data_base: pd.DataFrame, forecasting_input_base: ForecastingInferenceInput):
+def test_forecast_with_nan_data(
+    ts_data_base: pd.DataFrame, forecasting_input_base: ForecastingInferenceInput
+):
     input: ForecastingInferenceInput = copy.deepcopy(forecasting_input_base)
     data, model_id = ts_data_base
     # since we're sometimes generating non-sensible combinations
@@ -285,7 +298,9 @@
 # @pytest.mark.skip
 @pytest.mark.parametrize("forecasting_input_base", MODEL_IDS, indirect=True)
 @pytest.mark.parametrize("ts_data_base", MODEL_IDS, indirect=True)
-def test_forecast_with_missing_row(ts_data_base: pd.DataFrame, forecasting_input_base: ForecastingInferenceInput):
+def test_forecast_with_missing_row(
+    ts_data_base: pd.DataFrame, forecasting_input_base: ForecastingInferenceInput
+):
     input: ForecastingInferenceInput = copy.deepcopy(forecasting_input_base)
     data, model_id = ts_data_base
     # since we're sometimes generating non-sensible combinations
