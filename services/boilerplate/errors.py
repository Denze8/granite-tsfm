--- conflicted
+++ resolved
@@ -12,12 +12,8 @@
 
 
 US_ENG_MESSAGES = {
-<<<<<<< HEAD
-    ErrorType.TYPE_ERROR: "Invalid data type, if you specified a timestamp column, confirm that all elements are convertable to a datetime type. For other columns like targets or features, confirm that they are numeric."
-=======
-    ErrorType.TYPE_ERROR: "Invalid data type, if you specifed a timestamp column, confirm that all elements are convertable to a datetime type. For other columns like targets or features, confirm that they are numeric.",
+    ErrorType.TYPE_ERROR: "Invalid data type, if you specified a timestamp column, confirm that all elements are convertable to a datetime type. For other columns like targets or features, confirm that they are numeric.",
     ErrorType.INCORRECT_PARAMETER_ERROR: None,
->>>>>>> b0ba22d2
 }
 
 _messages = US_ENG_MESSAGES  # later localization if necessary
